[package]
name = "himalaya"
description = "📫 CLI email client"
version = "0.4.0"
authors = ["soywod <clement.douin@posteo.net>"]
edition = "2018"

[dependencies]
# Debugging and error handling
env_logger = "0.8.3"
error-chain = "0.12.4"
log = "0.4.14"

# Sending, reading and creating messages/mails
imap = "3.0.0-alpha.3"
imap-proto = "0.14.3"
mailparse = "0.13.4"
# lettre = { version = "0.10.0-rc.1", features = ["serde"] }
# Hint: This commit includes the se- and deserialization of the ContentType
lettre = { git = "https://github.com/TornaxO7/lettre/", branch = "ContentTransferEncoding", features = ["serde"] }
lettre_email = "0.9.4"
native-tls = "0.2"
rfc2047-decoder = "0.1.2"
tree_magic = "0.2.3"

# Serialization
serde = {version = "1.0.118", features = ["derive"]}
serde_json = "1.0.61"
<<<<<<< HEAD

# UI
=======
shellexpand = "2.1.0"
>>>>>>> f92bd62e
terminal_size = "0.1.15"
colorful = "0.2.1"
clap = {version = "2.33.3", default-features = false, features = ["suggestions", "color"]}

# Rest
toml = "0.5.8"
unicode-width = "0.1.7"
<<<<<<< HEAD
uuid = {version = "0.8", features = ["v4"]}
atty = "0.2.14"
chrono = "0.4.19"
=======
url = "2.2.2"
uuid = {version = "0.8", features = ["v4"]}
>>>>>>> f92bd62e
<|MERGE_RESOLUTION|>--- conflicted
+++ resolved
@@ -6,44 +6,28 @@
 edition = "2018"
 
 [dependencies]
-# Debugging and error handling
+atty = "0.2.14"
+chrono = "0.4.19"
+clap = { version = "2.33.3", default-features = false, features = ["suggestions", "color"] }
+colorful = "0.2.1"
 env_logger = "0.8.3"
 error-chain = "0.12.4"
-log = "0.4.14"
-
-# Sending, reading and creating messages/mails
-imap = "3.0.0-alpha.3"
+imap = "3.0.0-alpha.4"
 imap-proto = "0.14.3"
-mailparse = "0.13.4"
+# This commit includes the de/serialization of the ContentType
 # lettre = { version = "0.10.0-rc.1", features = ["serde"] }
-# Hint: This commit includes the se- and deserialization of the ContentType
 lettre = { git = "https://github.com/TornaxO7/lettre/", branch = "ContentTransferEncoding", features = ["serde"] }
 lettre_email = "0.9.4"
+log = "0.4.14"
+mailparse = "0.13.4"
 native-tls = "0.2"
 rfc2047-decoder = "0.1.2"
+serde = { version = "1.0.118", features = ["derive"] }
+serde_json = "1.0.61"
+shellexpand = "2.1.0"
+terminal_size = "0.1.15"
+toml = "0.5.8"
 tree_magic = "0.2.3"
-
-# Serialization
-serde = {version = "1.0.118", features = ["derive"]}
-serde_json = "1.0.61"
-<<<<<<< HEAD
-
-# UI
-=======
-shellexpand = "2.1.0"
->>>>>>> f92bd62e
-terminal_size = "0.1.15"
-colorful = "0.2.1"
-clap = {version = "2.33.3", default-features = false, features = ["suggestions", "color"]}
-
-# Rest
-toml = "0.5.8"
 unicode-width = "0.1.7"
-<<<<<<< HEAD
-uuid = {version = "0.8", features = ["v4"]}
-atty = "0.2.14"
-chrono = "0.4.19"
-=======
 url = "2.2.2"
-uuid = {version = "0.8", features = ["v4"]}
->>>>>>> f92bd62e
+uuid = { version = "0.8", features = ["v4"] }